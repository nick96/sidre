--- conflicted
+++ resolved
@@ -15,13 +15,8 @@
 # This is currently the latest on master and is passing on CI. I'm using it because it includes a fix
 # for some clippy warnings in the sqlx macros and the CLI has the useful additions of setup and reset.
 sqlx = { git = "https://github.com/launchbadge/sqlx", rev = "2e1658", default-features = false, features = [ "runtime-tokio", "macros", "postgres", "uuid", "chrono", "offline" ] }
-<<<<<<< HEAD
-thiserror = "1.0.20"
+thiserror = "1.0.22"
 base64 = "0.13.0"
-=======
-thiserror = "1.0.22"
-base64 = "0.12.3"
->>>>>>> 7a702193
 serde = "1.0.116"
 flate2 = "1.0.19"
 bytes = "0.5.6"
